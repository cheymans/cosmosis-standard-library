#python code for P(k) to C(l) calculations including
#Limber and exact ("non-Limber"). If this is too slow
#should be straightforward to convert to c.
from __future__ import print_function
import numpy as np
from scipy.interpolate import InterpolatedUnivariateSpline as IUS
from scipy.interpolate import interp1d, RectBivariateSpline
from scipy.integrate import quad
import sys
from LOG_HT import fft_log
import time
from fftlog import Fftlog

inv_sqrt2pi = 1./np.sqrt(2*np.pi)

def nearest_power_of_2(x):
    #Find nearest, greater power of 2 to x. 
    return 1<<(x-1).bit_length()

def get_dlogchi(dchi, chimax):
    """
    Since our chi values need to be log-spaced (for the fftlog), this dchi
    will correspond to the last chi increment. Hence our dlogchi is given by
    dlogchi = log(chi_N) - log(chi_{N-1}) = log(chi_N / chi_{N-1})
    We can substitute chi_N = chimax and chi_{N-1} = chi_N - dchi to get
    dlogchi = log(chimax / (chimax - dchi))

    Parameters
    ----------
    dchi: float
        chi spacing 
    chimax: float
        maximum chi 

    Returns
    -------
    dlogchi: float
        corresponding spacing in log(chi)
    """
    dlogchi = np.log(chimax / (chimax-dchi))
    return dlogchi

def exact_integral(ells, kernel1_interp, kernel2_interp,
    pk0_interp_logk, growth_interp, chimin, chimax, dlogchi, 
    do_rsd=False, b1_1=None, b1_2=None, f_interp=None, 
    chi_pad_upper=2., chi_pad_lower=2., 
<<<<<<< HEAD
    verbose=False ):
=======
    verbose=True):
>>>>>>> 1b4ff092
    """
    Do the exact P(k,chi)->C_l projection integral
    The full integral is 
    \int_0^\inf dk k P(k,0) I_1(k) I_2(k)
    where I_x(k) = \int_0^{\inf} dr W_x(r) r^{-0.5} D(r) J_{l+0.5}(kr),
    and W_x(r_1) is the radial kernel for tracer x and D(r) is the growth factor

    Here we use Joe's fftlog function for the I_x(k) calculation.
    This assumes the form 
    F(k) = \int_0^{\inf} k dr w(r) J_{mu}(kr). 
    So if we set w(r) = F_x(r) r^{-0.5} D(r), we need
    to divide out by a two factors (one for each of 
    I_1 and I_2) of k at the end i.e. F(k) = kI(k)

    So we do the integral as 
    \int_0^\inf k^{-1} dk P(k,0) * (k*I_1(k)) * (k*I_2(k)).
    We actually do it on logk i.e.
    \int_0^\inf dlogk P(k,0) * (k*I_1(k)) * (k*I_2(k)).

    We also optionally do RSD. In this case, I_x(k)=I_x(k,l)
    I_x(k,l) = \int_0^{\inf} k dr f_x(r) * [ J_{mu}(kr)
        + f(r)( L_0 * J_{mu} + L_m2 * J_{mu-2} + L_p2 * J_{mu+2} )]
    See below for definition of L_0s, L_m2s and L_p2s

    Parameters
    ----------
    ells : np.array
        np.array of ell values to compute C(l) for.
    kernel1_interp: spline
        Spline of F_1(chi)
    kernel2_interp: spline
        Spline of F_2(chi)
    pk0_interp_logk: spline
        Spline of P(log(k), z=0)
    growth_interp: spline
        Spline of growth(chi)
    chimin: float
        minimum chi for integral over chi
    chimax: float
        maximum chi for integral over chi
    chi_pad_lower: float
        extend the integral over log(chi) lower limit by
        this factor (maybe required for good fftlog behaviour)
    chi_pad_upper: float
        extend the integral over log(chi) upper limit by
        this factor (maybe required for good fftlog behaviour)
    dlogchi: float
        spacing to use in integral over log(chi)
    do_rsd: bool
        Include RSD
    b1_1: float
        Value of linear bias for sample 1 (required for RSD calculation)
    b1_2: float
        Value of linear bias for sample 2 (required for RSD calculation)
    f_interp: spline
        Spline of growth function dlog(D)/dloga as a function of chi.

    Returns
    -------
    cell: float array
        np.array of C(l) values.
    """

    #Assert that chimin>0 since we're going to do the integral
    #in log(chi)
    assert chimin>0.
    log_chimin, log_chimax = np.log(chimin), np.log(chimax)
    if verbose:
        print("""padding chi values by e^%.2f/%.2f at 
            lower/upper ends"""%(chi_pad_lower,chi_pad_upper))
    log_chimin_padded, log_chimax_padded = log_chimin-chi_pad_lower, log_chimax+chi_pad_upper
    nchi_orig = np.ceil((log_chimax-log_chimin)/dlogchi).astype(int)
    nchi = nearest_power_of_2(nchi_orig) #use nchi that is a power of 2 for fast fft.
    log_chi_vals = np.linspace(log_chimin_padded, log_chimax_padded, nchi)
    chi_vals = np.exp(log_chi_vals)
    if verbose:
        print("chimin padded, chimax padded, nchi padded:", 
            chi_vals[0], chi_vals[-1], len(chi_vals))
    growth_vals = growth_interp(chi_vals)
    kernel1_vals = kernel1_interp(chi_vals)
    auto=False
    if kernel2_interp is kernel1_interp:
        auto = True
        assert b1_1==b1_2

    #Only implemented case where both samples have rsd
    do_rsd_1 = do_rsd_2 = do_rsd
    if do_rsd_1 or do_rsd_2:
        #Get Legendre coefficients
        L_0s = (2*ells*ells+2*ells-1)/(2*ells+3)/(2*ells-1)
        L_m2s = -ells*(ells-1)/(2*ells-1)/(2*ells+1)
        L_p2s = -(ells+1)*(ells+2)/(2*ells+1)/(2*ells+3)
        assert f_interp is not None
        f_vals = f_interp(chi_vals) #dlnD/dlna at each chi value

    w1_vals = kernel1_vals * growth_vals * np.power(chi_vals, -0.5)
    if do_rsd_1:
        w1_rsd_vals = w1_vals * f_vals

    if not auto:
        kernel2_vals = kernel2_interp(chi_vals)
        w2_vals = kernel2_vals * growth_vals * np.power(chi_vals, -0.5)
        if do_rsd_2:
            w2_rsd_vals = w2_vals * f_vals

    cell = np.zeros_like(ells)

    for i_ell, ell in enumerate(ells):
        k_vals, F_1 = fft_log(chi_vals, w1_vals, 0, ell+0.5)

        #multiply this term by bias 
        if b1_1 is not None:
            F_1 *= b1_1

        #Now rsd part.
        if do_rsd_1:
            k_vals_check, F_1_0 = fft_log(chi_vals, 
                w1_rsd_vals, 0, ell+0.5)
            if ell>1:
                k_vals_check, F_1_m2 = fft_log(chi_vals, 
                    w1_rsd_vals, 0, ell-1.5, kr=ell+1)
            else:
                F_1_m2 = 0.
            assert np.allclose(k_vals_check, k_vals)
            k_vals_check, F_1_p2 = fft_log(chi_vals, 
                w1_rsd_vals, 0, ell+2.5, kr=ell+1)
            assert np.allclose(k_vals_check, k_vals)
            F_1_rsd = L_0s[i_ell]*F_1_0 + L_m2s[i_ell]*F_1_m2 + L_p2s[i_ell]*F_1_p2
            F_1 += F_1_rsd

        if auto:
            F_2 = F_1
        else:
            _, F_2 = fft_log(chi_vals, w2_vals, 0, ell+0.5)

            #multiply normal term by bias
            if b1_2 is not None:
                F_2 *= b1_2
            
            if do_rsd_2:
                #Now rsd part
                k_vals_check, F_2_0 = fft_log(chi_vals, 
                    w2_rsd_vals, 0, ell+0.5)
                if ell>1:
                    k_vals_check, F_2_m2 = fft_log(chi_vals, 
                        w2_rsd_vals, 0, ell-1.5, kr=ell+1)
                else:
                    F_2_m2 = 0.
                k_vals_check, F_2_p2 = fft_log(chi_vals, 
                    w2_rsd_vals, 0, ell+2.5, kr=ell+1)
                F_2_rsd = (L_0s[i_ell]*F_2_0 + L_m2s[i_ell]*F_2_m2 
                    + L_p2s[i_ell]*F_2_p2)
                F_2 += F_2_rsd

        logk_vals = np.log(k_vals)
        pk_vals = pk0_interp_logk(logk_vals)
        #Now we can compute the full integral \int_0^{\inf} k^{-1} dk P(k,0) F_1(k) F_2(k)
        #We are values logspaced in k, so calculate as \int_0^{inf} dlog(k) P(k,0) F_1(k) F_2(k)
        integrand_vals = pk_vals * F_1 * F_2
        #Spline and integrate the integrand.
        integrand_interp = IUS(logk_vals, integrand_vals)
        integral = integrand_interp.integral(logk_vals.min(), 
            logk_vals.max())
        cell[i_ell] = integral
    return cell

def exact_integral_fftlogxiao(ells, kernel1_interp, kernel2_interp,
    pk0_interp_logk, growth_interp, chimin, chimax, dlogchi, 
    do_rsd=False, b1_1=None, b1_2=None, f_interp=None, 
    chi_pad_upper=1., chi_pad_lower=1., chi_extrap_upper=1.,
    chi_extrap_lower=1., verbose=True):
    """
    Do the exact P(k,chi)->C_l projection integral
    The full integral is 
    2/pi \int_0^\inf dk k^2 P(k,0) I_1(k) I_2(k)
    where I_x(k,r) = \int_0^{\inf} dr W_x(r) D(r) j_{l}(kr),
    and W_x(r) is the radial kernel for tracer x 
    and D(r) is the growth factor

    We want to use an fftlog for the I_x(k) calculation. Xiao's
    code does F(k) = \int_0^\infty dr / r * q(r) * j_\ell(kr)
    so in our case q(r)/r = W_x(r) D(r) so q(r) = r W_x(r) D(r).

    We actually do the integral in log(k), so calculate 
    \sqrt(2/pi) \int_0^\inf k^3 d(logk) P(k,0) I_1(k) I_2(k).

    We also optionally do RSD. In this case, 
    I_x(k)=I_x(k,l) = \int_0^\infty dr/r (q(r)j_l(kr) -
    n(r)f(r)D(r)j_l''(kr))
    where f(r) is [dlnD/dlna](r) the logarithmic growth rate.

    Parameters
    ----------
    ells : np.array
        np.array of ell values to compute C(l) for.
    kernel1_interp: spline
        Spline of F_1(chi)
    kernel2_interp: spline
        Spline of F_2(chi)
    pk0_interp_logk: spline
        Spline of P(log(k), z=0)
    growth_interp: spline
        Spline of growth(chi)
    chimin: float
        minimum chi for integral over chi
    chimax: float
        maximum chi for integral over chi
    chi_pad_lower: float
        Pad f(chi) with zeros up to this factor
        times chimax
    chi_pad_upper: float
        Pad f(chi) with zeros down to this factor
        times chimax
    chi_extrap_upper: float
    chi_extrap_lower: float
    dlogchi: float
        spacing to use in integral over log(chi)
    do_rsd: boolN_
        Include RSD
    b1_1: float
        Value of linear bias for sample 1 (required for RSD calculation)
    b1_2: float
        Value of linear bias for sample 2 (required for RSD calculation)
    f_interp: spline
        Spline of growth function dlog(D)/dloga as a function of chi.

    Returns
    -------
    cell: float array
        np.array of C(l) values.
    """
    chi_pad_upper=chi_pad_lower=1.
    #chi_extrap_upper=chi_extrap_lower=2.
    assert chimin>0.
    log_chimin, log_chimax = np.log(chimin), np.log(chimax)
    nchi = np.ceil((log_chimax-log_chimin)/dlogchi).astype(int)
    #nchi = nearest_power_of_2(nchi_orig) #use nchi that is a power of 2 for fast fft.
    log_chi_vals = np.linspace(log_chimin, log_chimax, nchi)

    if chi_pad_upper>0.:
        assert chi_pad_lower==chi_pad_upper
        N_pad = (np.ceil(float(chi_pad_upper)/dlogchi)).astype(int)
    else:
        N_pad = 0
    if chi_extrap_upper>0.:
        N_extrap_upper = (np.ceil(float(chi_extrap_upper)/dlogchi)).astype(int)
    else:
        N_extrap_upper = 0
    if chi_extrap_lower>0.:
        N_extrap_lower = (np.ceil(float(chi_extrap_lower)/dlogchi)).astype(int)
    else:
        N_extrap_lower = 0    
    print("chmin, chimax:", chimin, chimax)
    print("nchi:", nchi, N_pad)
    pad_and_extrap_kwargs = {"N_pad": N_pad, "N_extrap_low": N_extrap_lower,
                             "N_extrap_high": N_extrap_upper}
    print("pad and extrap kwargs:", pad_and_extrap_kwargs)

    chi_vals = np.exp(log_chi_vals)
    growth_vals = growth_interp(chi_vals)
    growth_vals = growth_interp(chi_vals)
    kernel1_vals = kernel1_interp(chi_vals)
    auto=False
    if kernel2_interp is kernel1_interp:
        auto = True
        assert b1_1==b1_2

    #Only implemented case where both samples have rsd
    do_rsd_1 = do_rsd_2 = do_rsd
    if do_rsd_1 or do_rsd_2:
        assert f_interp is not None
        f_vals = f_interp(chi_vals) #dlnD/dlna at each chi value

    w1_vals = kernel1_vals * growth_vals * chi_vals
    if do_rsd_1:
        w1_rsd_vals = w1_vals * f_vals

    if not auto:
        kernel2_vals = kernel2_interp(chi_vals)
        w2_vals = kernel2_vals * growth_vals * chi_vals
        if do_rsd_2:
            w2_rsd_vals = w2_vals * f_vals

    #output array for C(l)s
    cell = np.zeros_like(ells)
    #Set up fftlog instances
    fftlog_1 = Fftlog(chi_vals, w1_vals, **pad_and_extrap_kwargs)
    if do_rsd_1:
        fftlog_rsd_1 = Fftlog(chi_vals, w1_rsd_vals, nu=1.1, **pad_and_extrap_kwargs)

    if not auto:
        fftlog_2 = Fftlog(chi_vals, w2_vals, **pad_and_extrap_kwargs)
        if do_rsd_2:
            fftlog_rsd_2 = Fftlog(chi_vals, w2_rsd_vals, nu=1.1, **pad_and_extrap_kwargs)

    for i_ell, ell in enumerate(ells):
        k_vals, I_1 = fftlog_1.fftlog(ell)
        #multiply this term by bias 
        if b1_1 is not None:
            I_1 *= b1_1

        #Now rsd part.
        if do_rsd:
            k_vals_check, I_1_rsd = fftlog_rsd_1.fftlog_ddj(
                ell)
            assert np.allclose(k_vals_check, k_vals)
            I_1 -= I_1_rsd

        if auto:
            I_2 = I_1
        else:
            k_vals, I_2 = fftlog_2.fftlog(ell)

            #multiply normal term by bias
            if b1_2 is not None:
                I_2 *= b1_2
            
            if do_rsd:
                #Now rsd part
                k_vals_check, I_2_rsd = fftlog_rsd_2.fftlog_ddj(
                    ell)
                assert np.allclose(k_vals_check, k_vals)
                I_2 -= I_2_rsd

        logk_vals = np.log(k_vals)
        pk_vals = pk0_interp_logk(logk_vals)
        #Now we can compute the full integral 
        #2/pi * \int_0^{\inf} k^2 dk P(k,0) I_1(k) I_2(k)
        #We are values logspaced in k, so calculate as 
        #2/pi * \int_0^{inf} k^3 dlog(k) P(k,0) I_1(k) I_2(k)
        integrand_vals =k_vals * k_vals * k_vals * pk_vals * I_1 * I_2
        #Spline and integrate the integrand.
        integrand_interp = IUS(logk_vals, integrand_vals)
        integral = integrand_interp.integral(logk_vals.min(), 
            logk_vals.max())
        integral *= 2./np.pi
        cell[i_ell] = integral
    return cell

def limber_integral(ells, kernel1, kernel2, pk_interp_logk, chimin, chimax, dchi,
    method="trapz", verbose=False):
    """
    Do the Limber integral 
    C(l) = \int dchi K_1(chi) K_2(chi) P((ell+0.5)/chi, chi) / chi^2
    Can do this via two methods, 'spline' or 'trapz'. 'trapz' should 
    be faster but a little less accurate for a given chimin, chimax, dchi.

    Parameters
    ----------
    ells : np.array
        np.array of ell values to compute C(l) for.
    kernel1_interp: spline
        Spline of F_1(chi)
    kernel2_interp: spline
        Spline of F_2(chi)
    pk_interp_logk: scipy.interpolate.RectBivariateSpline instance
        Spline of P(log(k), chi)
    chimin: float
        minimum chi for integral over chi
    chimax: float
        maximum chi for integral over chi
    dchi: float
        chi spacing for integral over chi

    Returns
    -------
    c_ells: float array
        np.array of C(l) values.
    c_ell_errs: float array
        np.array of error values, nans if method=="trapz"
    """
    if verbose:
        print("""Doing Limber integral with method %s between 
            chi_min: %.2e and chi_max: %.2e with step size %.2e"""%(method, chimin, chimax, dchi))
    try:
        assert chimin>=0.
    except AssertionError as e:
        print("found chimin = %f"%chimin)
        raise(e)

    #Initialize c_ell and error arrays.
    c_ells, c_ell_errs = np.zeros_like(ells), np.nan * np.ones_like(ells)

    #Get chi values and evaluate kernels
    chi_vals = np.arange(chimin, chimax+dchi, dchi)
    kernel1_vals = kernel1(chi_vals)
    kernel2_vals = kernel2(chi_vals)
    k1k2 = kernel1_vals * kernel2_vals

    #Go ahead and do integral
    if method == "trapz":
        #Trapz method uses the trapezium rule to do all
        #ell simulatenously
        K_VALS = (ells[:, np.newaxis]+0.5) / chi_vals
        CHI_VALS = (chi_vals[:, np.newaxis]).T * np.ones((ells.shape[0], chi_vals.shape[0]))
        K1K2 = (k1k2[:, np.newaxis]).T * np.ones_like(CHI_VALS)
        PK_VALS = pk_interp_logk(CHI_VALS, np.log(K_VALS), grid=False)
        #compute integral via trapezium rule
        integrands = K1K2 * PK_VALS / CHI_VALS / CHI_VALS
        DCHI = CHI_VALS[:,1:] - CHI_VALS[:,:-1]
        integrands = DCHI * 0.5 * (integrands[:,1:] + integrands[:,:-1])
        c_ells = np.sum(integrands, axis=1)
        c_ell_errs = np.nan * np.ones_like(c_ells)

    elif method == "spline":
        #Spline method loops through ells, splining the integrand 
        #and then integrating, so is probably more accurate but definitely
        #slower than trapz method with all else equal.
        for i,ell in enumerate(ells):
            nu = ell+0.5
            k_vals = nu / chi_vals
            pk_vals = pk_interp_logk(chi_vals, np.log(k_vals), grid=False)
            integrand = k1k2 * pk_vals / chi_vals / chi_vals
            int_spline = IUS(chi_vals, integrand)
            c_ells[i], c_ell_errs[i] = int_spline.integral(chimin, chimax), np.nan
    return c_ells, c_ell_errs<|MERGE_RESOLUTION|>--- conflicted
+++ resolved
@@ -44,11 +44,7 @@
     pk0_interp_logk, growth_interp, chimin, chimax, dlogchi, 
     do_rsd=False, b1_1=None, b1_2=None, f_interp=None, 
     chi_pad_upper=2., chi_pad_lower=2., 
-<<<<<<< HEAD
     verbose=False ):
-=======
-    verbose=True):
->>>>>>> 1b4ff092
     """
     Do the exact P(k,chi)->C_l projection integral
     The full integral is 
