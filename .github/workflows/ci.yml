# This workflow will install Python dependencies, run tests and lint with a variety of Python versions
# For more information see: https://help.github.com/actions/language-and-framework-guides/using-python-with-github-actions

name: Continuous Integration

on:
  push:
    branches: [ main ]
  pull_request:
    branches: [ main ]


jobs:
  conda_test:
    name: Conda Test
    runs-on: ${{ matrix.os }}
    strategy:
      fail-fast: false
      matrix:
        os: [ubuntu-latest, macos-latest]
    steps:
      - name: Checkout repository
        uses: actions/checkout@v2

      - uses: conda-incubator/setup-miniconda@v2
        with:
          activate-environment: cosmosis-env
          channels: conda-forge
          python-version: 3.9

      - name: Install dependencies with conda
        shell: bash -l {0}
        run: conda install -c conda-forge cosmosis cosmosis-build-standard-library

      - name: Build standard library
        shell: bash -l {0}
        run: |
          source cosmosis-configure
          make

      - name: CAMB Planck
        shell: bash -l {0}
        run: |
          # print out the configuration
          python -m cosmosis.configure
          source cosmosis-configure
          export
          mkdir output
          # Check the downloader works
          ./examples/get-planck-data.sh
          # And that the pipeline runs afterwards
          cosmosis examples/planck.ini | tee output/planck.log
          grep 'Likelihood =  -6288.61' output/planck.log

      - name: Class Planck
        shell: bash -l {0}
        run: |
          source cosmosis-configure
          cosmosis examples/planck_class.ini | tee output/class.log
          # This may need updating as we modify the class interface
          # The settings are not optimized
          # grep 'Likelihood =  -5968.93' output/class.log
          # This seems to give different results on different systems

      - name: Cache WMAP data
        id: cache-wmap
        uses: actions/cache@v3
        env:
          cache-name: cache-wmap-data
        with:
          path: likelihood/wmap9/data/
          key: wmap-9-data

      - if: ${{ steps.cache-wmap.outputs.cache-hit != 'true' }}
        name: Download WMAP data
        run:  |
          ./examples/get-wmap-data.sh

      - name: WMAP likelihood
        shell: bash -l {0}
        run: |
          source cosmosis-configure
          cosmosis examples/wmap.ini | tee output/wmap.log


      - name: Pantheon emcee
        shell: bash -l {0}
        run: |
          source cosmosis-configure
          cosmosis examples/pantheon.ini -p emcee.samples=20
          cosmosis-postprocess examples/pantheon.ini -o output/pantheon
          test -f output/pantheon/cosmological_parameters--omega_m.png

      - name: DES Y1 likelihood
        shell: bash -l {0}
        run: |
          source cosmosis-configure
          cosmosis examples/des-y1.ini | tee output/des-y1.log
          grep 'Likelihood =  5237.37' output/des-y1.log

      - name: DES Y3 likelihood
        shell: bash -l {0}
        run: |
          source cosmosis-configure
          cosmosis examples/des-y3.ini | tee output/des-y3.log
          grep 'Likelihood =  6043.23' output/des-y3.log

<<<<<<< HEAD
      - name: Euclid emulator
        shell: bash -l {0}
        run: |
          source cosmosis-configure
          cosmosis examples/euclid-emulator.ini
          test -f output/euclid-emulator/matter_power_nl/p_k.txt
=======
      - name: Log w example
        shell: bash -l {0}
        run: |
          source cosmosis-configure
          cosmosis examples/w_model.ini | tee output/w_model.log
>>>>>>> 234be602

      - name: Run Demos
        shell: bash -l {0}
        run: |
          .github/run-demos.sh




  apt-get-test:
    runs-on: ubuntu-latest
    strategy:
      matrix:
        python-version: [3.6, 3.7, 3.8, 3.9]

    steps:
    - name: Checkout repository
      uses: actions/checkout@v2
      with:
        submodules: true

    - name: Set up Python ${{ matrix.python-version }}
      uses: actions/setup-python@v2
      with:
        python-version: ${{ matrix.python-version }}

    - name: Install apt dependencies
      run: |
        sudo apt-get update
        sudo apt-get -y install gfortran-7 swig libopenmpi-dev openmpi-bin libopenblas-dev
        sudo ln -s `which gfortran-7` /usr/local/bin/gfortran
        sudo apt-get -y install libgsl-dev libfftw3-bin libfftw3-dev libfftw3-3 autotools-dev  autoconf libcfitsio-dev


    - uses: actions/cache@v2
      name: Load pip cache
      id: cache-pip
      with:
        path: ~/.cache/pip
        key: ${{ runner.os }}-pip-${{ matrix.python-version }}-${{ hashFiles('**/setup.py') }}-v2

    - uses: actions/cache@v2
      name: Planck Data Cache
      id: cache-planck
      with:
        path: likelihood/planck2018/baseline
        key: ${{ runner.os }}-planck-2018

    - name: Install python dependencies
      run: |
        python -m pip install --upgrade pip wheel setuptools
        pip install cosmosis
        pip install --no-binary=mpi4py,camb mpi4py camb
        pip install fitsio astropy fast-pt Cython

    - name: Build
      run: |
        source .github/ci-setup.sh && make

    - name: Download Planck 2018 Data
      if: steps.cache-planck.outputs.cache-hit != 'true'
      run: |
          cd likelihood/planck2018
          curl "http://pla.esac.esa.int/pla/aio/product-action?COSMOLOGY.FILE_ID=COM_Likelihood_Data-baseline_R3.00.tar.gz" -o COM_Likelihood_Data-baseline_R3.00.tar.gz
          tar -zxvf COM_Likelihood_Data-baseline_R3.00.tar.gz

    # I have seen some failures here
    - name: Check camb installation
      run: |
        source .github/ci-setup.sh
        python -c "import camb"


    - name: Demo 2 Planck 2018 Likelihood
      run: |
        source .github/ci-setup.sh
        cosmosis demos/demo2.ini
        cosmosis-postprocess demos/demo2.ini -o output/demo2
        test -f output/demo2/comoving_distance.png
        python .github/ci-checks.py


    - name: Demo 9 Low-Resolution Multinest
      run: |
        source .github/ci-setup.sh
        cosmosis demos/demo9.ini -p multinest.live_points=100
        cosmosis-postprocess output/demo9.txt -o output/demo9
        test -f output/demo9/2D_supernova_params--deltam_cosmological_parameters--omega_m.png<|MERGE_RESOLUTION|>--- conflicted
+++ resolved
@@ -105,20 +105,18 @@
           cosmosis examples/des-y3.ini | tee output/des-y3.log
           grep 'Likelihood =  6043.23' output/des-y3.log
 
-<<<<<<< HEAD
       - name: Euclid emulator
         shell: bash -l {0}
         run: |
           source cosmosis-configure
           cosmosis examples/euclid-emulator.ini
           test -f output/euclid-emulator/matter_power_nl/p_k.txt
-=======
+
       - name: Log w example
         shell: bash -l {0}
         run: |
           source cosmosis-configure
           cosmosis examples/w_model.ini | tee output/w_model.log
->>>>>>> 234be602
 
       - name: Run Demos
         shell: bash -l {0}
