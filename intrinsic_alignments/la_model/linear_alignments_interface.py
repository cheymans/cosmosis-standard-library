from cosmosis.datablock import names, option_section
from linear_alignments import kirk_rassat_host_bridle_power
from linear_alignments import bridle_king
from linear_alignments import bridle_king_corrected
import numpy as np

def setup(options):
	method = options[option_section, "method"].lower()
	spectra = options[option_section, "spectra"]
	colour ='none'
	try:
		colour = options.get_string(option_section, "colour").lower()
	except:
		colour='none'
	if method not in ["krhb", "bk", "bk_corrected"]:
		raise ValueError('The method in the linear alignment module must'
			'be either "KRHB" (for Kirk, Rassat, Host, Bridle) or BK for '
			'Bridle & King or "BK_corrected" for the corrected version of that')
<<<<<<< HEAD

	#Specify gal_intrinsic_power=T to save gal_intrinsic power spectrum
	gal_intrinsic_power = options.get_bool(option_section,"gal_intrinsic_power",False)
	return method,gal_intrinsic_power
=======
	if colour not in ["none", "red", "blue", "r", "b"]:
		raise ValueError("Unrecognised choice of galaxy colour sample. Please specify"
				"'red' or 'blue' or omit the colour parameter in the config file.")
	return method, colour, spectra
>>>>>>> d9fb9a48

def execute(block, config):
	# load z_lin, k_lin, P_lin, z_nl, k_nl, P_nl, C1, omega_m, H0
	lin = names.matter_power_lin
	nl = names.matter_power_nl
	ia = names.intrinsic_alignment_parameters
	gm = "galaxy_matter_power"
	cosmo = names.cosmological_parameters

<<<<<<< HEAD
	method,gal_intrinsic_power = config
=======
	method, colour, spectra = config

>>>>>>> d9fb9a48
	z_lin,k_lin,p_lin=block.get_grid(lin,"z","k_h","p_k")
	z_nl,k_nl,p_nl=block.get_grid(nl,"z","k_h","p_k")

	omega_m = block[cosmo, "omega_m"]
<<<<<<< HEAD
	A = block[ia, "A"]
	if abs(A)<1.e-9:
		A=1.e-9
	#if abs(A)<1e-6:
	#	block.put_grid(ia,"z",z_lin,"k_h",k_lin,"P_GI",np.zeros_like(p_nl))
	#	block.put_grid(ia,"z",z_lin,"k_h",k_lin,"P_II",np.zeros_like(p_nl))
	#run computation
	if method=='krhb':
		P_II, P_GI = kirk_rassat_host_bridle_power(z_lin, k_lin, p_lin, z_nl, k_nl, p_nl, A, omega_m)
	elif method=='bk':
		P_II, P_GI = bridle_king(z_nl, k_nl, p_nl, A, omega_m)
	elif method=='bk_corrected':
		P_II, P_GI = bridle_king_corrected(z_nl, k_nl, p_nl, A, omega_m)

	block.put_grid(ia, "z", z_nl, "k_h", k_nl, "p_matter_int", P_GI)
	block.put_grid(ia, "z", z_nl, "k_h", k_nl, "p_int_int", P_II)
=======

	# Intended for backwards compatibility. If the user specifies a colour when the module
	# is called that is added to the name used in the datablock.
	# Otherwise we retain the old naming system and assume a single IA model for all galaxies
	if colour!='none':
		suffix = '_%s'%colour
	else:
		suffix = ''

	A = block[ia, "A"+suffix]

	#run computation and write to datablock
	if method=='krhb':
		P_II, P_GI, b_I, r_I, k_I = kirk_rassat_host_bridle_power(z_lin, k_lin, p_lin, z_nl, k_nl, p_nl, A, omega_m)
		block.put_grid(ia, "z", z_nl, "k_h", k_nl,  "b_I"+suffix, b_I)
		block.put_grid(ia, "z", z_nl, "k_h", k_nl, "r_I"+suffix, r_I)
		if spectra: 
			block.put_grid(ia, "z", z_lin, "k_h", k_I,  "P_GI"+suffix, P_GI)
			block.put_grid(ia, "z", z_lin, "k_h", k_I, "P_II"+suffix, P_II)
	elif method=='bk':
		P_II, P_GI, b_I, r_I = bridle_king(z_nl, k_nl, p_nl, A, omega_m)
		block.put_grid(ia,  "z", z_nl, "k_h", k_nl, "b_I"+suffix, b_I)
		block.put_grid(ia,  "z", z_nl, "k_h", k_nl, "r_I"+suffix, r_I)
		if spectra:
			block.put_grid(ia, "z", z_nl, "k_h", k_nl,  "P_GI"+suffix, P_GI)
                	block.put_grid(ia, "z", z_nl, "k_h", k_nl, "P_II"+suffix, P_II)
	elif method=='bk_corrected':
		P_II, P_GI, b_I, r_I = bridle_king_corrected(z_nl, k_nl, p_nl, A, omega_m)
		block.put_grid(ia, "z", z_nl, "k_h", k_nl, "b_I"+suffix, b_I)
		block.put_grid(ia, "z", z_nl, "k_h", k_nl,  "r_I"+suffix, r_I)
		if spectra:
			block.put_grid(ia, "z", z_nl, "k_h", k_nl,  "P_GI"+suffix, P_GI)
                	block.put_grid(ia, "z", z_nl, "k_h", k_nl, "P_II"+suffix, P_II)
>>>>>>> d9fb9a48

	if gal_intrinsic_power:
		#This is a bit of hack...scale GI power spectrum (which is really matter-intrinsic
		#power spectrum by P_gal_matter/P_delta_delta
		z,k,p_gm=block.get_grid(gm, "z", "k_h", "p_k")
		P_gI = P_GI * p_gm/p_nl
		block.put_grid(ia, "z", z, "k_h", k, "p_pos_int", P_gI)
	return 0

def cleanup(config):
	pass<|MERGE_RESOLUTION|>--- conflicted
+++ resolved
@@ -6,105 +6,66 @@
 
 def setup(options):
 	method = options[option_section, "method"].lower()
-	spectra = options[option_section, "spectra"]
-	colour ='none'
-	try:
-		colour = options.get_string(option_section, "colour").lower()
-	except:
-		colour='none'
+	grid_mode = options.get_bool(option_section, "grid_mode", default=False)
+	gal_intrinsic_power = options.get_bool(option_section,"do_galaxy_intrinsic", False)
+	name = options.get_string(option_section, "name", default="").lower()
+	if name:
+		suffix = "_" + name
+	else:
+		suffix = ""
+
 	if method not in ["krhb", "bk", "bk_corrected"]:
 		raise ValueError('The method in the linear alignment module must'
 			'be either "KRHB" (for Kirk, Rassat, Host, Bridle) or BK for '
 			'Bridle & King or "BK_corrected" for the corrected version of that')
-<<<<<<< HEAD
 
-	#Specify gal_intrinsic_power=T to save gal_intrinsic power spectrum
-	gal_intrinsic_power = options.get_bool(option_section,"gal_intrinsic_power",False)
-	return method,gal_intrinsic_power
-=======
-	if colour not in ["none", "red", "blue", "r", "b"]:
-		raise ValueError("Unrecognised choice of galaxy colour sample. Please specify"
-				"'red' or 'blue' or omit the colour parameter in the config file.")
-	return method, colour, spectra
->>>>>>> d9fb9a48
+
+	return method, gal_intrinsic_power, grid_mode, suffix
+
 
 def execute(block, config):
+	method, gal_intrinsic_power, grid_mode, suffix = config
+
 	# load z_lin, k_lin, P_lin, z_nl, k_nl, P_nl, C1, omega_m, H0
 	lin = names.matter_power_lin
 	nl = names.matter_power_nl
 	ia = names.intrinsic_alignment_parameters
-	gm = "galaxy_matter_power"
+	ia_ii = names.intrinsic_power + suffix
+	ia_gi = names.galaxy_intrinsic_power + suffix
+	ia_mi = names.matter_intrinsic_power + suffix
+	gm = "galaxy_matter_power" + suffix
 	cosmo = names.cosmological_parameters
 
-<<<<<<< HEAD
-	method,gal_intrinsic_power = config
-=======
-	method, colour, spectra = config
 
->>>>>>> d9fb9a48
-	z_lin,k_lin,p_lin=block.get_grid(lin,"z","k_h","p_k")
-	z_nl,k_nl,p_nl=block.get_grid(nl,"z","k_h","p_k")
+	z_lin,k_lin,p_lin = block.get_grid(lin,"z","k_h","p_k")
+	z_nl,k_nl,p_nl = block.get_grid(nl,"z","k_h","p_k")
 
 	omega_m = block[cosmo, "omega_m"]
-<<<<<<< HEAD
-	A = block[ia, "A"]
-	if abs(A)<1.e-9:
-		A=1.e-9
-	#if abs(A)<1e-6:
-	#	block.put_grid(ia,"z",z_lin,"k_h",k_lin,"P_GI",np.zeros_like(p_nl))
-	#	block.put_grid(ia,"z",z_lin,"k_h",k_lin,"P_II",np.zeros_like(p_nl))
-	#run computation
-	if method=='krhb':
-		P_II, P_GI = kirk_rassat_host_bridle_power(z_lin, k_lin, p_lin, z_nl, k_nl, p_nl, A, omega_m)
-	elif method=='bk':
-		P_II, P_GI = bridle_king(z_nl, k_nl, p_nl, A, omega_m)
-	elif method=='bk_corrected':
-		P_II, P_GI = bridle_king_corrected(z_nl, k_nl, p_nl, A, omega_m)
+	A = block[ia, "A"+suffix]
 
-	block.put_grid(ia, "z", z_nl, "k_h", k_nl, "p_matter_int", P_GI)
-	block.put_grid(ia, "z", z_nl, "k_h", k_nl, "p_int_int", P_II)
-=======
-
-	# Intended for backwards compatibility. If the user specifies a colour when the module
-	# is called that is added to the name used in the datablock.
-	# Otherwise we retain the old naming system and assume a single IA model for all galaxies
-	if colour!='none':
-		suffix = '_%s'%colour
-	else:
-		suffix = ''
-
-	A = block[ia, "A"+suffix]
 
 	#run computation and write to datablock
 	if method=='krhb':
 		P_II, P_GI, b_I, r_I, k_I = kirk_rassat_host_bridle_power(z_lin, k_lin, p_lin, z_nl, k_nl, p_nl, A, omega_m)
+	elif method=='bk':
+		P_II, P_GI, b_I, r_I = bridle_king(z_nl, k_nl, p_nl, A, omega_m)
+	elif method=='bk_corrected':
+		P_II, P_GI, b_I, r_I = bridle_king_corrected(z_nl, k_nl, p_nl, A, omega_m)
+
+	if grid_mode:
 		block.put_grid(ia, "z", z_nl, "k_h", k_nl,  "b_I"+suffix, b_I)
 		block.put_grid(ia, "z", z_nl, "k_h", k_nl, "r_I"+suffix, r_I)
-		if spectra: 
-			block.put_grid(ia, "z", z_lin, "k_h", k_I,  "P_GI"+suffix, P_GI)
-			block.put_grid(ia, "z", z_lin, "k_h", k_I, "P_II"+suffix, P_II)
-	elif method=='bk':
-		P_II, P_GI, b_I, r_I = bridle_king(z_nl, k_nl, p_nl, A, omega_m)
-		block.put_grid(ia,  "z", z_nl, "k_h", k_nl, "b_I"+suffix, b_I)
-		block.put_grid(ia,  "z", z_nl, "k_h", k_nl, "r_I"+suffix, r_I)
-		if spectra:
-			block.put_grid(ia, "z", z_nl, "k_h", k_nl,  "P_GI"+suffix, P_GI)
-                	block.put_grid(ia, "z", z_nl, "k_h", k_nl, "P_II"+suffix, P_II)
-	elif method=='bk_corrected':
-		P_II, P_GI, b_I, r_I = bridle_king_corrected(z_nl, k_nl, p_nl, A, omega_m)
-		block.put_grid(ia, "z", z_nl, "k_h", k_nl, "b_I"+suffix, b_I)
-		block.put_grid(ia, "z", z_nl, "k_h", k_nl,  "r_I"+suffix, r_I)
-		if spectra:
-			block.put_grid(ia, "z", z_nl, "k_h", k_nl,  "P_GI"+suffix, P_GI)
-                	block.put_grid(ia, "z", z_nl, "k_h", k_nl, "P_II"+suffix, P_II)
->>>>>>> d9fb9a48
+	else:
+		block.put_grid(ia_mi, "z", z_lin, "k_h", k_I,  "p_k", P_GI)
+		block.put_grid(ia_ii, "z", z_lin, "k_h", k_I, "p_k", P_II)
 
+
+	#This is a bit of hack...scale GI power spectrum (which is really matter-intrinsic
+	#power spectrum) by P_gal_matter/P_delta_delta
 	if gal_intrinsic_power:
-		#This is a bit of hack...scale GI power spectrum (which is really matter-intrinsic
-		#power spectrum by P_gal_matter/P_delta_delta
 		z,k,p_gm=block.get_grid(gm, "z", "k_h", "p_k")
 		P_gI = P_GI * p_gm/p_nl
-		block.put_grid(ia, "z", z, "k_h", k, "p_pos_int", P_gI)
+		block.put_grid(ia_gi, "z", z, "k_h", k, "pk", P_gI)
 	return 0
 
 def cleanup(config):
